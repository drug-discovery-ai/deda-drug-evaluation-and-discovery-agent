# import asyncio
# import hashlib
# import json
# import time
# from pathlib import Path

<<<<<<< HEAD
# import aiofiles  # async file I/O
=======
from drug_discovery_agent.core.alphafold import AlphaFoldClient
>>>>>>> 748934b5

# from drug_discovery_agent.core.ebi import EBIClient
# from drug_discovery_agent.core.opentarget import OpenTargetsClient

<<<<<<< HEAD
# CACHE_DIR = Path("/tmp/opentarget_cache")
# CACHE_DIR.mkdir(parents=True, exist_ok=True)


# def make_hash(value: str) -> str:
#     """Create a short hash from ontology ID or other string."""
#     return hashlib.sha256(value.encode()).hexdigest()[:16]


# async def main():
#     disease = EBIClient()
#     ot_client = OpenTargetsClient()

#     # 1. Fetch ontology IDs
#     disease_result = await disease.fetch_all_ontology_ids("chicken pox")
#     if not disease_result:
#         print("No ontology IDs found.")
#         return None
=======
async def main() -> None:
    aplhafold_instance = AlphaFoldClient()

    response = await aplhafold_instance.fetch_alphafold_prediction("P42336")
    # disease = EBIClient()
    # disease_result = await disease.fetch_all_ontology_ids("chcicken pox")

    # print(disease_result[0]["ontology_id"])

    # # choose one candidate randomly

    # ot_client = OpenTargetsClient()

    # result = await ot_client.disease_target_knowndrug_pipeline(
    #     disease_result[0]["ontology_id"]
    # )

    print(json.dumps(response, indent=2))
>>>>>>> 748934b5

#     # 2. Pick one (2nd element in this case)
#     chosen = disease_result[1]
#     ontology_id = chosen["ontology_id"]
#     print("Chosen ontology_id:", ontology_id)

#     # 3. Build cache path
#     cache_file = CACHE_DIR / f"{make_hash(ontology_id)}.json"

#     if cache_file.exists():
#         print(f"Cache hit: {cache_file}")
#         async with aiofiles.open(cache_file) as f:
#             data = await f.read()
#         return json.loads(data)

#     print("Cache miss, fetching from OpenTargets...")
#     result = await ot_client.disease_target_knowndrug_pipeline(ontology_id)

#     # Save to cache (async)
#     async with aiofiles.open(cache_file, "w") as f:
#         await f.write(json.dumps(result, indent=2))
#     print(f"Saved result to {cache_file}")

#     return result


# if __name__ == "__main__":
#     start = time.perf_counter()
#     result = asyncio.run(main())
#     end = time.perf_counter()

#     if result is not None:
#         # print(json.dumps(result, indent=2))
#         print("Total latency:", f"{end - start:.3f} seconds")<|MERGE_RESOLUTION|>--- conflicted
+++ resolved
@@ -4,16 +4,12 @@
 # import time
 # from pathlib import Path
 
-<<<<<<< HEAD
 # import aiofiles  # async file I/O
-=======
-from drug_discovery_agent.core.alphafold import AlphaFoldClient
->>>>>>> 748934b5
 
 # from drug_discovery_agent.core.ebi import EBIClient
 # from drug_discovery_agent.core.opentarget import OpenTargetsClient
+# from drug_discovery_agent.core.alphafold import AlphaFoldClient
 
-<<<<<<< HEAD
 # CACHE_DIR = Path("/tmp/opentarget_cache")
 # CACHE_DIR.mkdir(parents=True, exist_ok=True)
 
@@ -32,26 +28,6 @@
 #     if not disease_result:
 #         print("No ontology IDs found.")
 #         return None
-=======
-async def main() -> None:
-    aplhafold_instance = AlphaFoldClient()
-
-    response = await aplhafold_instance.fetch_alphafold_prediction("P42336")
-    # disease = EBIClient()
-    # disease_result = await disease.fetch_all_ontology_ids("chcicken pox")
-
-    # print(disease_result[0]["ontology_id"])
-
-    # # choose one candidate randomly
-
-    # ot_client = OpenTargetsClient()
-
-    # result = await ot_client.disease_target_knowndrug_pipeline(
-    #     disease_result[0]["ontology_id"]
-    # )
-
-    print(json.dumps(response, indent=2))
->>>>>>> 748934b5
 
 #     # 2. Pick one (2nd element in this case)
 #     chosen = disease_result[1]
